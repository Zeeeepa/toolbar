"""
Toolbar UI implementation.
"""
import logging
import os
from typing import Dict, Optional

from PyQt5.QtCore import Qt, QPoint, QRect
from PyQt5.QtGui import QIcon, QScreen
from PyQt5.QtWidgets import (
    QMainWindow, QWidget, QHBoxLayout, QPushButton,
    QSystemTrayIcon, QMenu, QAction, QDesktopWidget,
    QDialog, QApplication
)

from ..core.config import Config
from ..core.enhanced_plugin_system import EnhancedPlugin
from .notification_widget import NotificationWidget
from .plugin_button import PluginButton
from .toolbar_settings import SettingsDialog
from .plugin_manager import PluginManagerDialog

logger = logging.getLogger(__name__)

class ToolbarUI(QMainWindow):
    """Main toolbar window."""

<<<<<<< HEAD
    def __init__(self, plugin_manager):
        """Initialize the toolbar UI."""
        super().__init__()
        self.plugin_manager = plugin_manager
        self.notification_widget = None
=======
    def __init__(self, app):
        """Initialize the toolbar UI."""
        super().__init__()
        self.app = app
>>>>>>> 4a7f3b3f
        self.init_ui()
        
    def init_ui(self):
        """Initialize the UI components."""
        # Set window flags for taskbar-like behavior
        self.setWindowFlags(
            Qt.Window |
            Qt.FramelessWindowHint |
            Qt.WindowStaysOnTopHint |
            Qt.Tool
        )
        
        # Create central widget and layout
        central_widget = QWidget()
        self.setCentralWidget(central_widget)
<<<<<<< HEAD
        layout = QHBoxLayout(central_widget)
        layout.setContentsMargins(5, 5, 5, 5)
        layout.setSpacing(5)
        
        # Load plugin buttons
        self._load_plugins(layout)
        
        # Initialize notification widget
        self.notification_widget = NotificationWidget(self)
        logger.info("Notification widget initialized")
        
        # Set window properties
        self.setStyleSheet("""
            QMainWindow {
                background-color: #1a1a1a;
                border: none;
            }
        """)
        
        # Position toolbar at bottom of screen
        self._position_toolbar()
        logger.info("UI components initialized")
        
    def _load_plugins(self, layout):
        """Load plugin buttons into the toolbar."""
        loaded_buttons = 0
        for plugin in self.plugin_manager.get_plugins():
            try:
                button = PluginButton(plugin, self)
                layout.addWidget(button)
                loaded_buttons += 1
                logger.info(f"Added button for plugin: {plugin.name}")
            except Exception as e:
                logger.error(f"Error creating button for plugin {plugin.name}: {str(e)}")
                
        layout.addStretch()
        logger.info(f"Loaded {loaded_buttons} plugin buttons")
        
    def _position_toolbar(self):
        """Position the toolbar at the bottom of the screen."""
        desktop = QDesktopWidget().availableGeometry()
        
        # Set toolbar dimensions
        toolbar_height = 50
        toolbar_width = desktop.width()
        self.setFixedSize(toolbar_width, toolbar_height)
        
        # Position at bottom of screen
        toolbar_x = desktop.x()
        toolbar_y = desktop.height() - toolbar_height
        self.move(toolbar_x, toolbar_y)
        
        logger.info(f"Positioned toolbar at ({toolbar_x}, {toolbar_y})")
        
    def show_notification(self, message, duration=3000):
        """Show a notification message."""
        if self.notification_widget:
            self.notification_widget.show_message(message, duration)
=======
        self.layout = QHBoxLayout(central_widget)
        self.layout.setContentsMargins(5, 5, 5, 5)
        self.layout.setSpacing(5)
        
        # Set window style
        self.setStyleSheet("""
            QMainWindow {
                background-color: #2D2D2D;
                border-top: 1px solid #3D3D3D;
            }
        """)
        
        # Initialize UI components
        self._init_tray()
        self._load_plugins()
        
        # Position window at bottom of screen
        self._position_window()
        
        logger.info("UI components initialized")
        
    def _init_tray(self):
        """Initialize system tray icon and menu"""
        self.tray_icon = QSystemTrayIcon(self)
        self.tray_menu = QMenu()
        
        # Add menu actions
        show_action = QAction("Show", self)
        show_action.triggered.connect(self.show)
        self.tray_menu.addAction(show_action)
        
        hide_action = QAction("Hide", self)
        hide_action.triggered.connect(self.hide)
        self.tray_menu.addAction(hide_action)
        
        quit_action = QAction("Quit", self)
        quit_action.triggered.connect(self.app.quit)
        self.tray_menu.addAction(quit_action)
        
        self.tray_icon.setContextMenu(self.tray_menu)
        self.tray_icon.show()
        
        logger.info("System tray icon created")
        
    def _load_plugins(self):
        """Load and add plugin buttons"""
        loaded_count = 0
        for plugin in self.app.plugin_manager.get_plugins():
            try:
                button = PluginButton(plugin, self)
                self.layout.addWidget(button)
                loaded_count += 1
                logger.info(f"Added button for plugin: {plugin.name}")
            except Exception as e:
                logger.error(f"Error creating button for plugin {plugin.name}: {str(e)}")
                logger.exception(e)
        
        # Add stretch to keep buttons left-aligned
        self.layout.addStretch()
        logger.info(f"Loaded {loaded_count} plugin buttons")
        
    def _position_window(self):
        """Position window at bottom of screen with proper dimensions"""
        screen = QScreen.virtualGeometry(QApplication.primaryScreen())
        
        # Set window height
        window_height = 50
        
        # Calculate position
        x = screen.x()
        y = screen.height() - window_height
        width = screen.width()
        
        # Set geometry
        self.setGeometry(x, y, width, window_height)
        logger.info(f"Positioned toolbar at ({x}, {y})")
        
    def show(self):
        """Show the toolbar"""
        super().show()
        self.raise_()
        self.activateWindow()
        
    def hide(self):
        """Hide the toolbar"""
        super().hide()

    def show_settings(self):
        """Show the settings dialog."""
        if not self.settings_dialog:
            self.settings_dialog = SettingsDialog(self.config, self)
            
        self.settings_dialog.show()
        logger.info("Settings dialog shown")

    def show_plugin_manager(self):
        """Show the plugin manager dialog."""
        if not self.plugin_manager_dialog:
            self.plugin_manager_dialog = PluginManagerDialog(self.plugins, self)
            
        # Reload plugins when dialog is closed
        if self.plugin_manager_dialog.exec_() == QDialog.Accepted:
            self._reload_plugins()
            
        logger.info("Plugin manager dialog shown")

    def _reload_plugins(self):
        """Reload all plugin buttons."""
        # Remove existing buttons
        for i in reversed(range(self.centralWidget().layout().count())):
            self.centralWidget().layout().itemAt(i).widget().setParent(None)
>>>>>>> 4a7f3b3f
            
    def force_show(self):
        """Force the toolbar to show and stay visible."""
        self.show()
        self.raise_()
        self.activateWindow()<|MERGE_RESOLUTION|>--- conflicted
+++ resolved
@@ -25,18 +25,10 @@
 class ToolbarUI(QMainWindow):
     """Main toolbar window."""
 
-<<<<<<< HEAD
-    def __init__(self, plugin_manager):
-        """Initialize the toolbar UI."""
-        super().__init__()
-        self.plugin_manager = plugin_manager
-        self.notification_widget = None
-=======
     def __init__(self, app):
         """Initialize the toolbar UI."""
         super().__init__()
         self.app = app
->>>>>>> 4a7f3b3f
         self.init_ui()
         
     def init_ui(self):
@@ -52,66 +44,6 @@
         # Create central widget and layout
         central_widget = QWidget()
         self.setCentralWidget(central_widget)
-<<<<<<< HEAD
-        layout = QHBoxLayout(central_widget)
-        layout.setContentsMargins(5, 5, 5, 5)
-        layout.setSpacing(5)
-        
-        # Load plugin buttons
-        self._load_plugins(layout)
-        
-        # Initialize notification widget
-        self.notification_widget = NotificationWidget(self)
-        logger.info("Notification widget initialized")
-        
-        # Set window properties
-        self.setStyleSheet("""
-            QMainWindow {
-                background-color: #1a1a1a;
-                border: none;
-            }
-        """)
-        
-        # Position toolbar at bottom of screen
-        self._position_toolbar()
-        logger.info("UI components initialized")
-        
-    def _load_plugins(self, layout):
-        """Load plugin buttons into the toolbar."""
-        loaded_buttons = 0
-        for plugin in self.plugin_manager.get_plugins():
-            try:
-                button = PluginButton(plugin, self)
-                layout.addWidget(button)
-                loaded_buttons += 1
-                logger.info(f"Added button for plugin: {plugin.name}")
-            except Exception as e:
-                logger.error(f"Error creating button for plugin {plugin.name}: {str(e)}")
-                
-        layout.addStretch()
-        logger.info(f"Loaded {loaded_buttons} plugin buttons")
-        
-    def _position_toolbar(self):
-        """Position the toolbar at the bottom of the screen."""
-        desktop = QDesktopWidget().availableGeometry()
-        
-        # Set toolbar dimensions
-        toolbar_height = 50
-        toolbar_width = desktop.width()
-        self.setFixedSize(toolbar_width, toolbar_height)
-        
-        # Position at bottom of screen
-        toolbar_x = desktop.x()
-        toolbar_y = desktop.height() - toolbar_height
-        self.move(toolbar_x, toolbar_y)
-        
-        logger.info(f"Positioned toolbar at ({toolbar_x}, {toolbar_y})")
-        
-    def show_notification(self, message, duration=3000):
-        """Show a notification message."""
-        if self.notification_widget:
-            self.notification_widget.show_message(message, duration)
-=======
         self.layout = QHBoxLayout(central_widget)
         self.layout.setContentsMargins(5, 5, 5, 5)
         self.layout.setSpacing(5)
@@ -223,10 +155,10 @@
         # Remove existing buttons
         for i in reversed(range(self.centralWidget().layout().count())):
             self.centralWidget().layout().itemAt(i).widget().setParent(None)
->>>>>>> 4a7f3b3f
             
-    def force_show(self):
-        """Force the toolbar to show and stay visible."""
-        self.show()
-        self.raise_()
-        self.activateWindow()+        # Reload buttons
+        self._load_plugins(self.centralWidget().layout())
+
+    def show_notification(self, title: str, message: str, duration: Optional[int] = None):
+        """Show a notification."""
+        self.notification_widget.show_notification(title, message, duration)